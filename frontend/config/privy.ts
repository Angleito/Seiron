--- conflicted
+++ resolved
@@ -40,11 +40,7 @@
   config: {
     appearance: {
       theme: 'dark' as const,
-<<<<<<< HEAD
       accentColor: '#ef4444' as const, // Red to match Dragon Ball theme
-=======
-      accentColor: '#ef4444', // Red to match Dragon Ball theme
->>>>>>> 13ca5646
       logo: '/dragon-logo.png', // Add your logo path
       showWalletLoginFirst: true,
     },
@@ -54,11 +50,7 @@
       'google',
       'discord',
       'twitter',
-<<<<<<< HEAD
-    ] as ('email' | 'wallet' | 'google' | 'discord' | 'twitter')[],
-=======
     ] as const,
->>>>>>> 13ca5646
     walletConnectProjectId: import.meta.env.VITE_WALLETCONNECT_PROJECT_ID,
     // Embedded wallet configuration
     embeddedWallets: {
