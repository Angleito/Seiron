--- conflicted
+++ resolved
@@ -70,12 +70,9 @@
       use: {
         ...devices['Desktop Chrome'],
         // reducedMotion: 'reduce',
-<<<<<<< HEAD
         // Use valid Playwright context options
         colorScheme: 'dark',
-=======
         // forcedColors: 'active', // Removed as this property is not recognized
->>>>>>> 13ca5646
       },
       testMatch: '**/accessibility/*.spec.ts',
     },
